--- conflicted
+++ resolved
@@ -1530,23 +1530,6 @@
         tu = umap[doc] = URI(doc.to_s)
         next unless tu.respond_to?(:uuid)
 
-<<<<<<< HEAD
-        # don't map fragments
-        next if cu.fragment
-
-        # skip external links obvs
-        # XXX THIS DOES NOT WORK
-        # next unless base.route_to(cu).relative?
-
-        # this should though
-        next unless cu.host == base.host
-
-        # skip /uuid form
-        cp = cu.request_uri.delete_prefix '/'
-        next if tu.uuid == cp
-
-        rwm[cp] = tu.uuid
-=======
         @resolver.uri_for(doc, scalar: false, slugs: true).each do |cu|
           # must be http(s)
           next unless cu.scheme.to_s.downcase.start_with? 'http'
@@ -1570,7 +1553,6 @@
 
           (rwm[cp] ||= []) << doc
         end
->>>>>>> 07abcd92
       end
 
       # ranking hash
@@ -1614,11 +1596,7 @@
         published: published
       base = @resolver.base
 
-<<<<<<< HEAD
-      # keys are /uuid, values are ?
-=======
       # keys are /uuid, values are
->>>>>>> 07abcd92
       out = {}
       docs.each do |doc|
         next unless doc.uri?
