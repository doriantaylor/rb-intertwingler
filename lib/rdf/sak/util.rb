--- conflicted
+++ resolved
@@ -26,226 +26,8 @@
   include Clean
   include Messy
 
-<<<<<<< HEAD
-    # this will return the "distance" of the matching type from what
-    # was asserted, starting at 0 (which in ruby is true!) or false
-    types.find_index { |ts| !(ts & reftype).empty? }
-  end
-
-  # Determine whether a subject is a given `rdf:type`.
-  #
-  # @param repo [RDF::Queryable] the repository
-  # @param subject [RDF::Resource] the resource to test
-  # @param type [RDF::Term, #to_a] the type(s) to test the subject against
-  # @param struct [Hash] an optional predicate-object set
-  #
-  # @return [true, false]
-  #
-  def rdf_type? repo, subject, type, struct: nil
-    asserted = asserted_types repo, subject, struct: struct
-
-    # this is handy
-    !!type_is?(asserted, type)
-  end
-
-  # Obtain the head of a list for a given list subject.
-  #
-  # @param repo [RDF::Queryable] the repository
-  # @param subject [RDF::Node] a node in the list
-  #
-  # @return [RDF::Node, nil] the head node or nothing
-  #
-  def self.list_head repo, subject
-    nodes = [subject]
-
-    # note we don't (???)
-    while tmp = repo.query(
-      [nil, RDF.rest, nodes.last]).subjects.select(&:node?).sort.first
-      # just return the looping guy if there is a loop
-      return tmp if nodes.include? tmp
-      # otherwise append
-      nodes << tmp
-    end
-
-    # the last one is the head of the list
-    nodes.last
-  end
-
-  # Obtain all the predicates that are equivalent to the given predicate(s).
-  #
-  # @param predicates [RDF::URI,Array]
-  #
-  # @return [Array]
-  #
-  def predicate_set predicates, seen: Set.new
-    predicates = Set[predicates] if predicates.is_a? RDF::URI
-    unless predicates.is_a? Set
-      raise "predicates must be a set" unless predicates.respond_to? :to_set
-      predicates = predicates.to_set
-      end
-
-    # shortcut
-    return predicates if predicates.empty?
-
-    raise 'predicates must all be RDF::URI' unless predicates.all? do |p|
-      p.is_a? RDF::URI
-    end
-
-    # first we generate the set of equivalent properties for the given
-    # properties
-    predicates += predicates.map do |p|
-      p.entail :equivalentProperty
-    end.flatten.to_set
-
-    # then we take the resulting set of properties and
-    # compute their subproperties
-    subp = Set.new
-    (predicates - seen).each do |p|
-      subp += p.subProperty.flatten.to_set
-    end
-
-    # uhh this whole "seen" business might not be necessary
-    predicates + predicate_set(subp - predicates - seen, seen: predicates)
-  end
-
-  # Returns subjects from the graph with entailment.
-  #
-  # @param repo
-  # @param predicate
-  # @param object
-  # @param entail
-  # @param only
-  #
-  # @return [RDF::Resource]
-  #
-  def self.subjects_for repo, predicate, object, entail: true, only: [], &block
-    raise "Object must be a Term, not a #{object.class.inspect}" unless
-      object.is_a? RDF::Term
-    predicate = predicate.respond_to?(:to_a) ? predicate.to_a : [predicate]
-    raise 'Predicate must be some kind of term' unless
-      predicate.all? { |p| p.is_a? RDF::URI }
-
-    only = coerce_node_spec only, rev: true
-
-    predicate = predicate.map { |x| RDF::Vocabulary.find_term x }.compact
-    predicate = predicate_set predicate if entail
-
-    out  = {}
-    revp = Set.new
-    predicate.each do |p|
-      repo.query([nil, p, object]).subjects.each do |s|
-        next unless node_matches? s, only
-
-        entry = out[s] ||= [Set.new, Set.new]
-        entry.first << p
-      end
-
-      # do this here while we're at it
-      unless object.literal?
-        revp += p.inverseOf.to_set
-        revp << p if p.type.include? RDF::OWL.SymmetricProperty
-      end
-    end
-
-    unless object.literal?
-      revp = predicate_set revp if entail
-
-      revp.each do |p|
-        repo.query([object, p, nil]).objects.each do |o|
-          next unless node_matches? o, only
-
-          entry = out[o] ||= [Set.new, Set.new]
-          entry.last << p
-        end
-      end
-    end
-
-    # run this through a block to get access to the predicates
-    return out.map { |node, preds| block.call node, *preds } if block
-
-    out.keys
-  end
-
-  # Returns objects from the graph with entailment.
-  #
-  # @param repo
-  # @param subject
-  # @param predicate
-  # @param entail
-  # @param only
-  # @param datatype
-  #
-  # @return [RDF::Term]
-  #
-  def self.objects_for repo, subject, predicate,
-      entail: true, only: [], datatype: nil, &block
-    raise "Subject must be a resource, not #{subject.inspect}" unless
-      subject.is_a? RDF::Resource
-    predicate = predicate.respond_to?(:to_a) ? predicate.to_a : [predicate]
-    raise "Predicate must be a term, not #{predicate.first.class}" unless
-      predicate.all? { |p| p.is_a? RDF::URI }
-
-    predicate = predicate.map { |x| RDF::Vocabulary.find_term x }.compact
-
-    only = coerce_node_spec only
-
-    datatype = (
-      datatype.respond_to?(:to_a) ? datatype.to_a : [datatype]).compact
-    raise 'Datatype must be some kind of term' unless
-      datatype.all? { |p| p.is_a? RDF::URI }
-
-    # fluff this out 
-    predicate = predicate_set predicate if entail
-
-    out = {}
-    predicate.each do |p|
-      repo.query([subject, p, nil]).objects.each do |o|
-
-        # make sure it's in the spec
-        next unless node_matches? o, only
-
-        # constrain output
-        next if o.literal? and
-          !(datatype.empty? or datatype.include?(o.datatype))
-
-        entry = out[o] ||= [Set.new, Set.new]
-        entry.first << p
-      end
-    end
-
-    # now we do the reverse
-    unless only == [:literal]
-      # generate reverse predicates
-      revp = Set.new
-      predicate.each do |p|
-        revp += p.inverseOf.to_set
-        revp << p if p.type.include? RDF::OWL.SymmetricProperty
-      end
-      revp = predicate_set revp if entail
-
-      # now scan 'em
-      revp.each do |p|
-        repo.query([nil, p, subject]).subjects.each do |s|
-          next unless node_matches? s, only
-          # no need to check datatype; subject is never a literal
-
-          entry = out[s] ||= [Set.new, Set.new]
-          entry.last << p
-        end
-      end
-    end
-
-    # run this through a block to get access to the predicates
-    return out.map { |node, preds| block.call node, *preds } if block
-
-    out.keys
-  end
-
-  # Obtain the canonical UUID for the given URI
-=======
   # Look, it was easier to write an LRU cache than figure out which
   # off-the-shelf one to use.
->>>>>>> 07abcd92
   #
   class LRU < Hash
     attr_accessor :capacity
@@ -275,6 +57,7 @@
       return self[key] if key? key
       return block.call key if block
       return default
+
     end
 
     def fetch_values *keys, &block
@@ -289,1925 +72,4 @@
       dup
     end
   end
-<<<<<<< HEAD
-
-  # Obtain the "host" document for a fragment
-  #
-  # @param repo      [RDF::Queryable]
-  # @param subject   [RDF::Resource]
-  # @param base      [RDF::URI, URI]
-  # @param frag_map  [Hash] mapping of classes to sequences of
-  #   properties forward from the subject
-  # @param documents [#to_a] Which classes are considered entire
-  #   "documents"
-  # @param seen [Set] loop control for recursion
-  # 
-  def self.host_document repo, subject, base: nil, frag_map: {},
-      documents: [RDF::Vocab::FOAF.Document], seen: Set.new
-    subject = coerce_resource subject, base
-
-    # 2021-05-17, the real fragment identifier resolution
-    #
-    # step 0: check if the subject is ci:fragment-of something. if it
-    # is, that's it.
-    #
-    # step 1: if ci:canonical-uri is a fragment, we need to resolve
-    # the document that it is a fragment of. if it exists, great,
-    # we're done.
-    #
-    # step 2: find all the incident neighbours (subjects with this as
-    # their object), including objects of the subject with invertible
-    # properties
-    #
-    # step 3: eliminate all resources that are not some kind of
-    # foaf:Document
-    #
-    # step 4: attempt to eliminate all resources that are not
-    # bibo:status bs:published; back out if there are none left
-    #
-    # step 5: if there are still multiple candidates for parent
-    # document, pick the ...oldest one i guess? if neither has a
-    # dc:date or subproperty thereof associated i guess tiebreak with
-    # their canonical URIs?
-    #
-    # IDEAS FOR HOW TO DO THIS WITH LOUPE
-    #
-    # Loupe is an extension of SHACL, intended to be the spiritual
-    # successor of Fresnel, and also totally not done yet.
-    #
-    # Loupe lenses can be applied to classes or individual subjects
-    # (just like Fresnel but using SHACL mechanisms). The purpose of
-    # Loupe, again just like Fresnel, is to provide instructions for
-    # serializing arbitrary RDF, including as composite documents
-    # containing multiple nested subjects, indeed with nesting that
-    # can go arbitrarily deep.
-    #
-    # This capability is already expressable in SHACL, though Loupe
-    # will also need some way to direct the disposition of a
-    # subresource to a serializer, i.e. whether to render it as a
-    # link, or embed it. Loupe will also have its own tiebreaking
-    # mechanism, so determining the fragment-ness of a canonical URI
-    # on a given subject will be much easier than the home-spun
-    # heuristic currently planned. The solution would involve creating
-    # an index of resources that are fragments
-    #
-    # ###
-
-    # determine if there is an explicit host document
-    host = objects_for(repo, subject, RDF::SAK::CI['fragment-of'],
-      only: :resource).sort { |a, b| cmp_resource a, b }.first
-
-    # just get the asserted types since we'll use em more than once
-    types = asserted_types(repo, subject)
-    isdoc = type_is?(types, documents)
-    frags = type_is?(types, frag_map.keys)
-
-    # warn types, isdoc
-
-    # here is where we determine the host document if it hasn't
-    # already been identified. note that we assume foaf:Document
-    # entities are never fragments (even bibo:DocumentFragment!)
-    unless host or (isdoc and not frags)
-      # try to find a list head
-      head = subjects_for(repo, RDF.first, subject, only: :blank).sort.first
-      head = list_head(repo, head) if head
-      preds = frag_map.map do |k, v| 
-        score = type_is?(types, k) or next
-        # wrap v in an array and wrap it again if necessary
-        v = v.respond_to?(:to_a) ? v.to_a : [v]
-        v = [v] if v.size == 2 and v.first.is_a?(RDF::Value) and
-          !v.last.is_a?(RDF::Value) and !v.last.respond_to?(:to_a)
-        # now we coerce to pairs
-        v.map! { |pair| pair.respond_to?(:to_a) ? pair.to_a : [pair, false] }
-        [score, v]
-      end.compact.sort { |a, b|
-        a.first <=> b.first }.map(&:last).flatten(1).uniq
-
-      # warn "wat #{preds.inspect}"
-
-      # accumulate candidate hosts
-      hosts = []
-      preds.each do |pair|
-        pred, rev = pair
-        if rev
-          # warn "got here with #{pred} #{subject} #{repo.size}"
-          # warn subjects_for(repo, pred, subject).inspect
-          hosts += subjects_for(repo, pred, subject, only: :resource).to_a
-          hosts += subjects_for(repo, pred, head, only: :resource).to_a if head
-        else
-          hosts += objects_for(repo, subject, pred, only: :resource).to_a
-        end
-      end
-
-      # warn "huhh #{hosts.inspect}"
-
-      # now we filter them
-      pab = {}
-      hosts = hosts.uniq.select do |h|
-        rdf_type?(repo, h, documents)
-      end.sort do |a, b|
-        # sort by publication status
-        pa = pab[a] ||= (published?(repo, a) ? -1 : 0)
-        pb = pab[b] ||= (published?(repo, b) ? -1 : 0)
-        c = pa.to_s <=> pb.to_s
-        # sort lexically if it's a tie
-        c == 0 ? a <=> b : c
-      end
-
-      # the first one will be our baby
-      if host = hosts.first and not seen.include? host
-        parent = host_document repo, host, base: base, frag_map: frag_map,
-          documents: documents, seen: seen | Set[host]
-        return parent if parent
-      end
-    end
-
-    host
-  end
-
-  # Obtain the "best" dereferenceable URI for the subject. Optionally
-  # returns all candidates. Pass in a fragment map of the following
-  # form:
-  #
-  # `{ RDFClass => [p1, [p2, true]] }`
-  #
-  # in order to map subjects to URI fragments. Classes are tested in
-  # the order of their "distance" from the asserted type(s). The `[p2,
-  # true]` pair indicates the predicate should be evaluated in
-  # reverse. Ordinary inverse and symmetric properties, as well as
-  # predicates that map to lists, are handled automatically.
-  #
-  # @param repo      [RDF::Queryable]
-  # @param subject   [RDF::Resource]
-  # @param base      [RDF::URI, URI]
-  # @param unique    [true, false] flag for unique return value
-  # @param rdf       [true, false] flag to specify RDF::URI vs URI
-  # @param slugs     [true, false] flag to include slugs
-  # @param subj_only [true, false] flag to constrain candidates to subjects
-  # @param fragment  [true, false] flag to include fragment URIs
-  # @param frag_map  [Hash] mapping of classes to sequences of
-  #   properties forward from the subject
-  # @param documents [#to_a] Which classes are considered entire
-  #   "documents"
-  #
-  # @return [RDF::URI, URI, Array]
-  #
-  def self.canonical_uri repo, subject, base: nil, unique: true, rdf: true,
-      to_uuid: false, slugs: false, subj_only: false, fragment: true,
-      frag_map: {}, documents: [RDF::Vocab::FOAF.Document]
-    subject = coerce_resource subject, base
-
-    subject = canonical_uuid(repo, subject) || subject if to_uuid
-
-    # warn "lol"
-
-    # dealing with non-documents (hash vs slash)
-    #
-    # * if the subject has a ci:canonical that is an HTTP(S) URL, then
-    #   use that
-    #
-    # * if the subject has a type that is equivalent or subclass of
-    #   foaf:Document, then it gets a slash url
-    #
-    # * if the subject however is /not/ a foaf:Document and the
-    #   `container` parameter is set then return a fragment identifer
-    #   off the container
-
-    # this was rewritten to correctly pick the canonical uri and i
-    # have no idea why it wasn't like this before
-
-    # note that canonical/canonical-slug should be functional so
-    # should not have multiple entries; in this case we pick the
-    # "lowest" lexically purely in the interest of being consistent
-
-    # attempt to find the host
-    host = host_document repo, subject, base: base,
-      frag_map: frag_map, documents: documents
-
-    # Get the canonical uri for the host!
-    hosturi = canonical_uri(repo, host, base: base, slugs: true) if host
-
-    # warn hosturi
-
-    # first thing: get ci:canonical
-    primary = objects_for(repo, subject, RDF::SAK::CI.canonical,
-                          only: :resource).sort { |a, b| cmp_resource a, b }
-    # if that's empty then try ci:canonical-slug
-    if subject.uri? and (host or slugs) and (primary.empty? or not unique)
-      # warn subject
-      primary += objects_for(repo, subject,
-        RDF::SAK::CI['canonical-slug'], only: :literal).map do |o|
-        if hosturi
-          h = hosturi.dup
-          h.fragment = o.value
-          h
-        else
-          base + o.value 
-        end
-      end.sort { |a, b| cmp_resource a, b }
-    end
-
-    # warn primary.inspect
-
-    # if the candidates are *still* empty, do the same thing but for
-    # owl:sameAs (ci:alias) etc
-    secondary = []
-    if primary.empty? or not unique
-      secondary = objects_for(repo, subject, RDF::OWL.sameAs,
-        entail: false, only: :resource).sort { |a, b| cmp_resource a, b }
-
-      if subject.uri? and (slugs or host)
-        secondary += objects_for(repo, subject, RDF::SAK::CI.slug,
-          entail: false, only: :literal).map do |o|
-          if hosturi
-            h = hosturi.dup
-            h.fragment = o.value
-            h
-          else
-            base + o.value 
-          end
-        end.sort { |a, b| cmp_resource a, b }
-      end
-
-      # in the final case, append the UUID to the base
-      uri = URI(uri_pp subject.to_s)
-      if base and uri.respond_to? :uuid
-        if hosturi
-          h = hosturi.dup
-          h.fragment = UUID::NCName.to_ncname(uri.uuid, version: 1)
-          secondary << h
-        else
-          b = base.clone
-          b.query = b.fragment = nil
-          b.path = '/' + uri.uuid
-          secondary << RDF::URI.new(b.to_s)
-        end
-      else
-        secondary << subject
-      end
-    end
-
-    # now we merge the two lists together
-    out = primary + secondary
-
-    # remove all URIs with fragments unless specified
-    unless fragment
-      tmp = out.reject(&:fragment)
-      out = tmp unless tmp.empty?
-    end
-
-    # coerce to URI objects if specified
-    out.map! { |u| URI(uri_pp u.to_s) } unless rdf
-
-    unique ? out.first : out.uniq
-  end
-
-  # Determine whether the URI represents a published document.
-  # 
-  # @param repo
-  # @param uri
-  # 
-  # @return [true, false]
-  def self.published? repo, uri,
-      circulated: false, retired: false, indexed: false, base: nil
-    uri = coerce_resource uri, base
-
-    if indexed
-      ix = objects_for(repo, uri, RDF::SAK::CI.indexed, only: :literal).first
-      return false if ix and ix.object == false
-    end
-
-    candidates = objects_for(
-      repo, uri, RDF::Vocab::BIBO.status, only: :resource).to_set
-
-    return false if !retired and candidates.include? RDF::SAK::CI.retired
-
-    test = Set[RDF::Vocab::BIBO['status/published']]
-    test << RDF::SAK::CI.circulated if circulated
-
-    # warn candidates, test, candidates & test
-
-    !(candidates & test).empty?
-  end
-
-  # Obtain a key-value structure for the given subject, optionally
-  # constraining the result by node type (:resource, :uri/:iri,
-  # :blank/:bnode, :literal)
-  #
-  # @param repo 
-  # @param subject of the inquiry
-  # @param rev map in reverse
-  # @param only one or more node types
-  # @param inverses 
-  # @param uuids coerce resources to if possible
-  #
-  # @return [Hash]
-  #
-  def self.struct_for repo, subject, base: nil, rev: false, only: [],
-      inverses: false, uuids: false, canon: false, ucache: {}, scache: {}
-    only = coerce_node_spec only
-
-    # coerce the subject
-    subject = canonical_uuid(repo, subject,
-      base: base, scache: scache, ucache: ucache) || subject if uuids 
-
-    rsrc = {}
-    pattern = rev ? [nil, nil, subject] : [subject, nil, nil]
-    repo.query(pattern) do |stmt|
-      # this will skip over any term not matching the type
-      node = rev ? stmt.subject : stmt.object
-      next unless node_matches? node, only
-
-      # coerce the node to uuid if told to
-      if node.resource?
-        if uuids
-          uu = canonical_uuid(repo, node, scache: scache, ucache: ucache) unless
-            ucache.key? node
-          node = uu || (canon ? canonical_uri(repo, node) : node)
-        elsif canon
-          node = canonical_uri(repo, node)
-        end
-      end
-
-      if node # may have been set to nil by the previous operation
-        p = stmt.predicate
-        p = (RDF::Vocabulary.find_term(p) rescue p) || p
-        o = rsrc[p] ||= []
-        o << node
-      end
-    end
-
-    # add inverseOf and symmetric proprties
-    if inverses and only != [:literal]
-      pattern = rev ? [subject, nil, nil] : [nil, nil, subject]
-      repo.query(pattern) do |stmt|
-        node = rev ? stmt.object : stmt.subject
-        next unless node_matches? node, only
-
-        # i mean it's unlikely that there is more than one inverse
-        # predicate but not impossible
-        invs = (stmt.predicate.inverseOf || []).dup
-        invs << stmt.predicate if symmetric? stmt.predicate
-        invs.each do |inverse|
-          # coerce the node to uuid if told to
-          if node.resource?
-            if uuids
-              uu = canonical_uuid(repo, node,
-                scache: scache, ucache: ucache) unless ucache.key? node
-              node = uu || (canon ? canonical_uri(repo, node) : node)
-            elsif canon
-              node = canonical_uri(repo, node)
-            end
-          end
-
-          # node may be nil from the resolution attempt above
-          (rsrc[inverse] ||= []) << node if node
-        end
-      end
-    end
-
-    # XXX in here we can do fun stuff like filter/sort by language/datatype
-    rsrc.values.each { |v| v.sort!.uniq! }
-
-    rsrc
-  end
-
-  def label_props repo, type, alt: false, desc: false, &block
-  end
-
-  # Obtain the most appropriate label(s) for the subject's type(s).
-  # Returns one or more (depending on the `unique` flag)
-  # predicate-object pairs in order of preference.
-  #
-  # @param repo    [RDF::Queryable]
-  # @param subject [RDF::Resource]
-  # @param unique [true, false] only return the first pair
-  # @param type [RDF::Term, Array] supply asserted types if already retrieved
-  # @param lang [nil] not currently implemented (will be conneg)
-  # @param desc [false, true] retrieve description instead of label
-  # @param alt  [false, true] retrieve alternate instead of main
-  #
-  # @return [Array] either a predicate-object pair or an array of pairs.
-  #
-  def self.label_for repo, subject, candidates: nil, unique: true, type: nil,
-      lang: nil, desc: false, alt: false, base: nil
-    raise ArgumentError, 'no repo!' unless repo.is_a? RDF::Queryable
-    return unless subject.is_a? RDF::Value and subject.resource?
-    
-    asserted = asserted_types repo, subject, type
-
-    # get all the inferred types by layer; add default class if needed
-    strata = type_strata asserted
-    strata.push [RDF::RDFS.Resource] if
-      strata.empty? or not strata.last.include?(RDF::RDFS.Resource)
-
-    # get the key-value pairs for the subject
-    candidates ||= struct_for repo, subject, only: :literal
-
-    seen  = {}
-    accum = []
-    strata.each do |lst|
-      lst.each do |cls|
-        next unless STRINGS[cls] and
-          preds = STRINGS[cls][desc ? :desc : :label][alt ? 1 : 0]
-        # warn cls
-        preds.each do |p|
-          # warn p.inspect
-          next unless vals = candidates[p]
-          vals.each do |v|
-            pair = [p, v]
-            accum.push(pair) unless seen[pair]
-            seen[pair] = true
-          end
-        end
-      end
-    end
-
-    # try that for now
-    unique ? accum.first : accum.uniq
-    
-    # what we want to do is match the predicates from the subject to
-    # the predicates in the label designation
-    
-    # get label predicate stack(s) for RDF type(s)
-    
-    # get all predicates in order (use alt stack if doubly specified)
-    
-    # filter out desired language(s)
-    
-    # XXX note we will probably want to return the predicate as well
-  end
-
-  # Assuming the subject is a thing that has authors, return the
-  # list of authors. Try bibo:authorList first for an explicit
-  # ordering, then continue to the various other predicates.
-  #
-  # @param repo    [RDF::Queryable]
-  # @param subject [RDF::Resource]
-  # @param unique  [false, true] only return the first author
-  # @param contrib [false, true] return contributors instead of authors
-  #
-  # @return [RDF::Value, Array]
-  #
-  def authors_for repo, subject, unique: false, contrib: false, base: nil
-    authors = []
-
-    # try the author list
-    lp = [RDF::Vocab::BIBO[contrib ? :contributorList : :authorList]]
-    lp += lp.first.entail(:equivalentProperty) # XXX cache this
-    lp.each do |pred|
-      o = repo.first_object([subject, pred, nil])
-      next unless o
-      # note this use of RDF::List is not particularly well-documented
-      authors += RDF::List.from(repo, o).to_a
-    end
-
-    # now try various permutations of the author/contributor predicate
-    unsorted = []
-    preds = contrib ? CONTRIB : AUTHOR
-    preds.each do |pred|
-      unsorted += repo.query([subject, pred, nil]).objects
-    end
-
-    # prefetch the author names
-    labels = authors.map { |a| [a, label_for(repo, a)] }.to_h
-
-    authors += unsorted.uniq.sort { |a, b| labels[a] <=> labels[b] }
-
-    unique ? authors.first : authors.uniq
-  end
-
-  # Find the terminal replacements for the given subject, if any exist.
-  #
-  # @param repo
-  # @param subject
-  # @param published indicate the context is published
-  #
-  # @return [Set]
-  #
-  def self.replacements_for repo, subject, published: true, base: nil
-    subject = coerce_resource subject, base
-
-    # `seen` is a hash mapping resources to publication status and
-    # subsequent replacements. it collects all the resources in the
-    # replacement chain in :fwd (replaces) and :rev (replaced-by)
-    # members, along with a boolean :pub. `seen` also performs a
-    # duty as cycle-breaking sentinel.
-
-    seen  = {}
-    queue = [subject]
-    while (test = queue.shift)
-      # fwd is "replaces", rev is "replaced by"
-      entry = seen[test] ||= {
-        pub: published?(repo, test), fwd: Set.new, rev: Set.new }
-      queue += (
-        subjects_for(repo, RDF::Vocab::DC.replaces, subject) +
-          objects_for(repo, subject, RDF::Vocab::DC.isReplacedBy,
-          only: :resource)
-      ).uniq.map do |r| # r = replacement
-        next if seen.include? r
-        seen[r] ||= { pub: published?(repo, r), fwd: Set.new, rev: Set.new }
-        seen[r][:fwd] << test
-        entry[:rev] << r
-        r
-      end.compact.uniq
-    end
-
-    # if we're calling from a published context, we return the
-    # (topologically) last published resource(s), even if they are
-    # replaced ultimately by unpublished resources.
-      
-    out = seen.map { |k, v| v[:rev].empty? ? k : nil }.compact - [subject]
-
-    # now we modify `out` based on the publication status of the context
-    if published
-      pubout = out.select { |o| seen[o][:pub] }
-      # if there is anything left after this, return it
-      return pubout unless pubout.empty?
-      # now we want to find the penultimate elements of `seen` that
-      # are farthest along the replacement chain but whose status is
-      # published
-
-      # start with `out`, take the union of their :fwd members, then
-      # take the subset of those which are published. if the result
-      # is empty, repeat. (this is walking backwards through the
-      # graph we just walked forwards through to construct `seen`)
-      loop do
-        # XXX THIS NEEDS A TEST CASE
-        out = seen.values_at(*out).map { |v| v[:fwd] }.reduce(:+).to_a
-        break if out.empty?
-        pubout = out.select { |o| seen[o][:pub] }
-        return pubout unless pubout.empty?
-      end
-    end
-
-    out
-  end
-
-  # Obtain dates for the subject as instances of Date(Time). This is
-  # just shorthand for a common application of `objects_for`.
-  #
-  # @param repo
-  # @param subject
-  # @param predicate
-  # @param datatype
-  #
-  # @return [Array] of dates
-  #
-  def self.dates_for repo, subject, predicate: RDF::Vocab::DC.date,
-      datatype: [RDF::XSD.date, RDF::XSD.dateTime]
-    objects_for(
-      repo, subject, predicate, only: :literal, datatype: datatype) do |o|
-      o.object
-    end.sort.uniq
-  end
-
-  # Obtain any specified MIME types for the subject. Just shorthand
-  # for a common application of `objects_for`.
-  #
-  # @param repo
-  # @param subject
-  # @param predicate
-  # @param datatype
-  #
-  # @return [Array] of internet media types
-  #
-  def formats_for repo, subject, predicate: RDF::Vocab::DC.format,
-      datatype: [RDF::XSD.token]
-    objects_for(
-      repo, subject, predicate, only: :literal, datatype: datatype) do |o|
-      t = o.object
-      t =~ /\// ? RDF::SAK::MimeMagic.new(t.to_s.downcase) : nil
-    end.compact.sort.uniq
-  end
-
-  def self.base_for xmlnode, base
-    base = URI(base.to_s) unless base.is_a? URI
-    out  = base
-
-    if xmlnode.at_xpath('self::html:*|/html', XPATHNS)
-      b = URI(xmlnode.at_xpath(XPATH[:htmlbase], XPATHNS).to_s.strip)
-      
-      out = b if b.absolute?
-    elsif b = xmlnode.root.at_xpath(XPATH[:xmlbase])
-      b = URI(b.to_s.strip)
-      out = b if b.absolute?
-    end
-
-    out
-  end
-
-  # Traverse links based on content type.
-  def self.traverse_links node, type: 'application/xhtml+xml', &block
-    enum_for :traverse_links, node, type: type unless block
-    type  = type.strip.downcase.gsub(/\s*;.*/, '')
-    xpath = LINK_MAP.fetch type, XPATH[:xlinks]
-    node.xpath(xpath, XPATHNS).each { |node| block.call node }
-  end
-
-  # XXX OTHER STUFF
-
-  # isolate an element into a new document
-  def subtree doc, xpath = '/*', reindent: true, prefixes: {}
-    # at this time we shouldn't try to do anything cute with the xpath
-    # even though it is attractive to want to prune out prefixes
-
-    # how about we start with a noop
-    return doc.root.dup if xpath == '/*'
-
-    begin
-      nodes = doc.xpath xpath, prefixes
-      return unless
-        nodes and nodes.is_a?(Nokogiri::XML::NodeSet) and !nodes.empty?
-      out = Nokogiri::XML::Document.new
-      out << nodes.first.dup
-      reindent out.root if reindent
-      out
-    rescue Nokogiri::SyntaxError
-      return
-    end
-  end
-
-  # reindent text nodes
-  def reindent node, depth = 0, indent = '  '
-    kids = node.children
-    if kids and child = kids.first
-      loop do
-        if child.element?
-          # recurse into the element
-          reindent child, depth + 1, indent
-        elsif child.text?
-          text = child.content || ''
-
-          # optional horizontal whitespace followed by at least
-          # one newline (we don't care what kind), followed by
-          # optional horizontal or vertical whitespace
-          preamble = !!text.gsub!(/\A[ \t]*[\r\n]+\s*/, '')
-
-          # then we don't care what's in the middle, but hey let's get
-          # rid of dos newlines because we can always put them back
-          # later if we absolutely have to
-          text.gsub!(/\r+/, '')
-
-          # then optionally any whitespace followed by at least
-          # another newline again, followed by optional horizontal
-          # whitespace and then the end of the string
-          epilogue = !!text.gsub!(/\s*[\r\n]+[ \t]*\z/, '')
-
-          # if we prune these off we'll have a text node that is
-          # either the empty string or it isn't (note we will only
-          # register an epilogue if the text has some non-whitespace
-          # in it, because otherwise the first regex would have
-          # snagged everything, so it's probably redundant)
-
-          # if it's *not* empty then we *prepend* indented whitespace
-          if preamble and !text.empty?
-            d = depth + (child.previous ? 1 : 0)
-            text = "\n" + (indent * d) + text
-          end
- 
-          # then we unconditionally *append*, (modulo there being a
-          # newline in the original at all), but we have to check by
-          # how much: if this is *not* the last node then depth + 1,
-          # otherwise depth
-          if preamble or epilogue
-            d = depth + (child.next ? 1 : 0)
-            text << "\n" + (indent * d)
-          end
-
-          child.content = text
-        end
-
-        break unless child = child.next
-      end
-    end
-
-    node
-  end
-
-  # ehh idea was to rip through the spec and rewrite urls but there
-  # are too many wildcards
-  # def rewrite_spec spec, base, prefixes, vocab = nil, inline: false
-  #   case spec
-  #   when Hash
-  #     # 
-  #   when Nokogiri::XML::Node
-  #     if inline
-  #     end
-  #   when -> x { x.is_a?(Array) or x.respond_to? :to_a }
-  #     spec.to_a.map { |x| rewrite_spec x, base, prefixes, vocab }
-  #   end
-  #
-  #   spec
-  # end
-
-  XHTMLNS = 'http://www.w3.org/1999/xhtml'.freeze
-  XHV     = 'http://www.w3.org/1999/xhtml/vocab#'.freeze
-  XPATHNS = {
-    html:  XHTMLNS,
-    svg:   'http://www.w3.org/2000/svg',
-    atom:  'http://www.w3.org/2005/Atom',
-    xlink: 'http://www.w3.org/1999/xlink',
-  }.freeze
-
-  ######## URI STUFF ########
-
-  # Preprocess a URI string so that it can be handed to +URI.parse+
-  # without crashing.
-  #
-  # @param uri   [#to_s] The URI string in question
-  # @param extra [#to_s] Character class of any extra characters to escape
-  # @return [String] The sanitized (appropriately escaped) URI string
-
-  # really gotta stop carting this thing around
-  def uri_pp uri, extra = ''
-    # take care of malformed escapes
-    uri = uri.to_s.b.gsub(/%(?![0-9A-Fa-f]{2})/n, '%25')
-    uri.gsub!(/([#{Regexp.quote extra}])/) do |s|
-      sprintf('%%%02X', s.ord)
-    end unless extra.empty?
-    # we want the minimal amount of escaping so we split out the separators
-    out = ''
-    parts = RFC3986.match(uri).captures
-    parts.each_index do |i|
-      next if parts[i].nil?
-      out << SEPS[i].first
-      out << parts[i].b.gsub(SF) { |s| sprintf('%%%02X', s.ord) }
-      out << SEPS[i].last
-    end
-
-    # make sure escaped hex is upper case like the rfc says
-    out.gsub(/(%[0-9A-Fa-f]{2})/) { |x| x.upcase }
-  end
-
-  # Given a URI as input, split any query parameters into an array of
-  # key-value pairs. If +:only+ is true, this will just return the
-  # pairs. Otherwise it will prepend the query-less URI to the array,
-  # and can be captured with an idiom like +uri, *qp = split_qp uri+.
-  #
-  # @param uri [URI,#to_s] The URI to extract parameters from
-  # @param only [false, true] whether to only return the parameters
-  # @return [Array] (See description)
-  #
-  def split_qp uri, only: false
-    uri = URI(uri_pp uri.to_s) unless uri.is_a? URI
-    qp  = URI::decode_www_form(uri.query)
-    return qp if only
-    uri.query = nil
-    [uri] + qp
-  end
-
-  # Given a URI as input, split any path parameters out of the last
-  # path segment. Works the same way as #split_pp.
-  #
-  # @param uri [URI,#to_s] The URI to extract parameters from
-  # @param only [false, true] whether to only return the parameters
-  # @return [Array] (See description)
-  #
-  def split_pp uri, only: false
-    begin
-      u = (uri.is_a?(URI) ? uri : URI(uri_pp uri.to_s)).normalize
-
-    rescue URI::InvalidURIError => e
-      # these stock error messages don't even tell you what the uri is
-      raise URI::InvalidURIError, "#{e.message} (#{uri.to_s})"
-    end
-
-    return only ? [] : [uri] unless u.path
-    uri = u
-
-    ps = uri.path.split '/', -1
-    pp = ps.pop.split ';', -1
-    bp = (ps + [pp.shift]).join '/'
-    uri = uri.dup
-
-    begin
-      uri.path = bp
-    rescue URI::InvalidURIError => e
-      # these stock error messages don't even tell you what the uri is
-      m = e.message
-      raise URI::InvalidURIError, "#{m} (#{uri.to_s}, #{bp})"
-    end
-
-    return pp if only
-    [uri] + pp
-  end
-
-  def split_pp2 path, only: false
-    # ugh apparently we need a special case for ''.split
-    return only ? [] : [''] if !path or path.empty?
-
-    ps = path.to_s.split ?/, -1    # path segments
-    pp = ps.pop.to_s.split ?;, -1  # path parameters
-    bp = (ps + [pp.shift]).join ?/ # base path
-
-    only ? pp : [bp] + pp
-  end
-
-  # Coerce a stringlike argument into a URI. Raises an exception if
-  # the string can't be turned into a valid URI. Optionally resolves
-  # against a +base+, and the coercion can be tuned to either URI or
-  # RDF::URI via +:as+.
-  #
-  # @param arg [URI, RDF::URI, #to_s] The input string
-  # @param base [URI, RDF::URI, #to_s] The optional base URI
-  # @param as [:rdf, :uri, nil] The optional coercion type
-  # @return [URI, RDF::URI, String]
-  #
-  def coerce_resource arg, base = nil, as: :rdf
-    return arg if as and arg.is_a?({ uri: URI, rdf: RDF::URI }[as])
-    raise ArgumentError, 'arg must be stringable' unless arg.respond_to? :to_s
-
-    arg = arg.to_s.strip
-
-    if arg.start_with? '_:' and as
-      # override the coercion if this is a blank node
-      as = :rdf
-    elsif arg.start_with?(?#) and
-        uuid = UUID::NCName.from_ncname(arg, version: 1)
-      uuid = "urn:uuid:#{uuid}"
-      return rdf ? RDF::URI(uuid) : URI(uuid)
-    elsif base
-      begin
-        arg = (base.is_a?(URI) ? base : URI(uri_pp base.to_s.strip)).merge arg
-      rescue URI::InvalidURIError => e
-        warn "attempted to coerce #{arg} which turned out to be invalid: #{e}"
-        return
-      end
-    end
-
-    URI_COERCIONS[as].call arg
-  end
-
-  # Coerce a stringlike argument into a UUID URN. Will
-  def coerce_uuid_urn arg, base = nil
-    # if this is an ncname then change it
-    if ([URI, RDF::URI] & arg.class.ancestors).empty? &&
-        arg.respond_to?(:to_s)
-      arg = arg.to_s
-
-      # coerce ncname to uuid
-      arg = UUID::NCName::from_ncname(arg, version: 1) if arg =~
-        /^[A-P](?:[0-9A-Z_-]{20}|[2-7A-Z]{24})[A-P]$/i
-
-      # now the string is either a UUID or it isn't
-      arg = "urn:uuid:#{arg}" unless arg.start_with? 'urn:uuid:'
-    else
-      arg = arg.class.new arg.to_s.downcase unless arg == arg.to_s.downcase
-    end
-
-    raise ArgumentError, 'not a UUID' unless
-      arg.to_s =~ /^urn:uuid:[0-9a-f]{8}(?:-[0-9a-f]{4}){4}[0-9a-f]{8}$/
-
-    arg = coerce_resource arg, base
-  end
-
-  # Get the last non-empty path segment of the URI
-  #
-  # @param uri
-  #
-  # @return [String]
-  def terminal_slug uri, base: nil
-    uri = coerce_resource uri, base
-    # 
-    return unless uri.respond_to? :path
-    if f = uri.fragment and not f.empty?
-      return f
-    elsif p = uri.path
-      if p = /^\/+(.*?)\/*$/.match(p)
-        if p = p[1].split(/\/+/).last
-          # we need to escape colons or it will think it's absolute
-          return uri_pp(p.split(/;+/).first || '', ':')
-        end
-      end        
-    end
-    ''
-  end
-
-  # Resolve a string or array or attribute node containing one or more
-  # terms/CURIEs against a set of prefixes. The CURIE can be a string,
-  # Nokogiri::XML::Attr, or an array thereof. Strings are stripped and
-  # split on whitespace. +:prefixes+ and +:base+ can be supplied or
-  # gleaned from +:refnode+, which itself can be gleaned if +curie+ is
-  # a Nokogiri::XML::Attr. Returns an array of (attempted) resolved
-  # terms unless +:scalar+ is true, in which case only the first URI
-  # is returned. When +:noop+ is true, this method will always return
-  # a value. Can coerce results to either RDF::URI or URI objects.
-  #
-  # @note +:vocab+ overrides, and is the same as supplying
-  #  +prefix[nil]+. It is only meaningful when +:term+ (i.e., when we
-  #  expect the input to be an RDFa term) is true.
-  #
-  # @param curie [#to_s, Nokogiri::XML::Attr,Array] One or more CURIEs
-  # @param prefixes [#to_h] The hash of prefixes (nil key is equivalent
-  #  to vocab)
-  # @param vocab [nil,#to_s] An optional base URI
-  # @param base [nil,URI,RDF::URI]
-  # @param refnode [nil, Nokogiri::XML::Element] A reference node for resolution
-  # @param term [false, true] Whether to treat the input as an RDFa _term_
-  # @param noop [true, false] Whether to skip if the CURIE can't be resolved
-  # @param scalar [false, true] Whether to return a scalar value
-  # @param coerce [nil, :rdf, :uri] Desired type coercion for the output
-  #
-  # @return [nil,URI,RDF::URI,Array<nil,URI,RDF::URI>]
-  #
-  def resolve_curie curie, prefixes: {}, vocab: nil, base: nil,
-      refnode: nil, term: true, noop: true, scalar: false, coerce: nil
-    prefixes = sanitize_prefixes prefixes
-
-    # make sure this is a URI (not RDF::URI)
-    base = coerce_resource base, as: :uri if base
-
-    raise 'coerce must be either :uri or :rdf' if coerce and
-      not %i[uri rdf].include?(coerce)
-
-    # coerce curie to its value and set refnode if not present
-    if curie.is_a? Nokogiri::XML::Attr
-      refnode ||= curie.parent
-      curie = curie.value.strip.split
-    elsif curie.respond_to? :to_a
-      curie = curie.to_a
-      raise ArgumentError,
-        'if curie is an array, it has to be all strings' unless
-        curie.all? { |x| x.respond_to? :to_s }
-      curie = curie.map { |x| x.to_s.strip.split }.flatten
-    else
-      raise ArgumentError, 'curie must be stringable' unless
-        curie.respond_to? :to_s
-      curie = curie.to_s.strip.split
-    end
-
-    if refnode
-      raise ArgumentError, 'refnode must be an element' unless
-        refnode.is_a? Nokogiri::XML::Element
-      prefixes = get_prefixes refnode if prefixes.empty?
-    end
-
-    # now we overwrite the vocab
-    if vocab
-      raise ArgumentError, 'vocab must be stringable' unless
-        vocab.respond_to? :to_s
-      prefixes[nil] = vocab.to_s.strip
-    end
-
-    out = curie.map do |c|
-      prefix, slug = /^\[?(?:([^:]+):)?(.*?)\]?$/.match(c).captures
-      prefix = prefix.to_sym if prefix
-      tmp = if prefixes[prefix]
-              (((term || prefix) ? prefixes[prefix] : base) + slug).to_s
-            else
-              noop ? c : nil
-            end
-      tmp && coerce ? URI_COERCIONS[coerce].call(tmp) : tmp
-    end
-
-    scalar ? out.first : out
-  end
-
-  # Abbreviate one or more URIs into one or more CURIEs if we
-  # can. Will through if +noop:+ is true, or if false, return nil for
-  # any URI that can't be abbreviated this way. Takes a hash of
-  # prefix-URI mappings where the keys are assumed to be symbols or
-  # +nil+ to express the current vocabulary, which can be overridden
-  # via +vocab:+.
-  #
-  # @note Only +noop: true+ can be guaranteed to return a value.
-  #
-  # @param term [Array<#to_s>, #to_s] the term(s)
-  # @param prefixes [Hash<Symbol,nil>, #to_h] the prefix mappings
-  # @param vocab [#to_s] current vocabulary, overrides +prefixes[nil]+
-  # @param noop [true, false] whether or not to pass terms through
-  # @param sort [true, false] whether or not to sort (only if +noop:+)
-  # @return [String, nil, Array<String,nil>] the (maybe) abbreviated term(s)
-  #
-  def abbreviate term, prefixes: {}, vocab: nil, noop: true, sort: true
-    # this returns a duplicate that we can mess with
-    prefixes = sanitize_prefixes prefixes
-
-    # sanitize vocab
-    raise ArgumentError, 'vocab must be nil or stringable' unless
-      vocab.nil? or vocab.respond_to? :to_s
-    prefixes[nil] = vocab.to_s if vocab
-    scalar = true
-
-    term = if term.respond_to? :to_a
-             scalar = false
-             term.to_a
-           else [term]; end
-
-    rev = prefixes.invert
-
-    term.map! do |t|
-      t = t.to_s
-      slug = nil # we want this value to be nil if no match and !noop
-
-      # try matching each prefix URI from longest to shortest
-      rev.sort { |a, b| b.first.length <=> a.first.length }.each do |uri, pfx|
-        slug = t.delete_prefix uri
-        # this is saying the URI either doesn't match or abbreviates to ""
-        if slug == t or pfx.nil? && slug.empty?
-          slug = nil
-        else
-          # it's already a slug so we add a prefix if there is one
-          slug = '%s:%s' % [pfx, slug] unless pfx.nil?
-          break # we have our match
-        end
-      end
-
-      # at this point slug is either an abbreviated term or nil, so:
-      slug ||= t if noop
-      slug
-    end
-
-    # only sort if noop is set
-    term.sort! if noop && sort
-
-    scalar ? term.first : term
-  end
-
-  # Find a subset of a struct for a given set of predicates,
-  # optionally inverting to give the objects as keys and predicates as
-  # values.
-  #
-  # @param struct [Hash]
-  # @param preds  [RDF::URI, #to_a]
-  # @param entail [true, false] whether to entail the predicate(s)
-  # @param invert [true, false] whether to invert the resulting hash
-  #
-  # @return [Hash] the selected subset (which could be empty)
-  #
-  def find_in_struct struct, preds, entail: false, invert: false
-    raise ArgumentError, 'preds must not be nil' if preds.nil?
-    preds = preds.respond_to?(:to_a) ? preds.to_a : [preds]
-    preds = predicate_set preds if entail
-
-    struct = struct.select { |p, _| preds.include? p }
-
-    invert ? invert_struct(struct) : struct
-  end
-
-  ######## RDFA/XML STUFF ########
-
-  # Returns the base URI from the perspective of the given element.
-  # Can optionally be coerced into either a URI or RDF::URI. Also
-  # takes a default value.
-  #
-  # @param elem [Nokogiri::XML::Node] the context element
-  # @param default [nil, #to_s] the default URI
-  # @param coerce [nil, :uri, :rdf] the coercion scheme, if any
-  # @return [nil, String, URI, RDF::URI] the context's base URI
-  def get_base elem, default: nil, coerce: nil
-    coerce = assert_uri_coercion coerce
-
-    if elem.document?
-      elem = elem.root
-      return unless elem
-    end
-
-    # get the xpath
-    xpath = (elem.namespace && elem.namespace.href == XHTMLNS or
-      elem.at_xpath('/html')) ? :htmlbase : :xmlbase
-
-    # now we go looking for the attribute
-    if base = elem.at_xpath(XPATH[xpath], XPATHNS)
-      base = base.value.strip
-    else
-      base = default.to_s.strip if default
-    end
-
-    # clear it out if it's the empty string
-    base = nil if base and base.empty?
-
-    # eh that's about all the input sanitation we're gonna get
-    base && coerce ? URI_COERCIONS[coerce].call(base) : base
-  end
-
-  # Given an X(HT)ML element, returns a hash of prefixes of the form
-  # +{ prefix: "vocab" }+, where the current +@vocab+ is represented
-  # by the +nil+ key. An optional +:traverse+ parameter can be set to
-  # +false+ to prevent ascending the node tree. Any XML namespace
-  # declarations are superseded by the +@prefix+ attribute. Returns
-  # any +@vocab+ declaration found as the +nil+ key.
-  #
-  # @note The +descend: true+ parameter assumes we are trying to
-  #  collect all the namespaces in use in the entire subtree, rather
-  #  than resolve any particular CURIE. As such, the _first_ prefix
-  #  mapping in document order is preserved over subsequent/descendant
-  #  ones.
-  #
-  # @param elem [Nokogiri::XML::Node] The context element
-  # @param traverse [true, false] whether or not to traverse the tree
-  # @param coerce [nil, :rdf, :uri] a type coercion for the URIs, if any
-  # @param descend [false, true] go _down_ the tree instead of up
-  # @return [Hash] Depending on +:traverse+, either all prefixes
-  #  merged, or just the ones asserted in the element.
-  def get_prefixes elem, traverse: true, coerce: nil, descend: false
-    coerce = assert_uri_coercion coerce
-
-    # deal with a common phenomenon
-    elem = elem.root if elem.is_a? Nokogiri::XML::Document
-
-    # get namespace definitions first
-    prefix = elem.namespaces.reject do |k, _| k == 'xmlns'
-    end.transform_keys { |k| k.split(?:)[1].to_sym }
-
-    # now do the prefix attribute
-    if elem.key? 'prefix'
-      # XXX note this assumes largely that the input is clean
-      elem['prefix'].strip.split.each_slice(2) do |k, v|
-        pfx = k.split(?:).first or next # otherwise error
-        prefix[pfx.to_sym] = v
-      end
-    end
-
-    # encode the vocab as the null prefix
-    if vocab = elem['vocab']
-      vocab.strip!
-      # note that a specified but empty @vocab means kill any existing vocab
-      prefix[nil] = vocab.empty? ? nil : vocab
-    end
-
-    # don't forget we can coerce
-    prefix.transform_values! do |v|
-      v ? URI_COERCIONS[coerce].call(v) : v
-    end if coerce
-
-    # don't proceed if `traverse` is false
-    return prefix unless traverse
-
-    # save us having to recurse in ruby by using xpath implemented in c
-    xpath = '%s::*[namespace::*|@prefix|@vocab]' %
-      (descend ? :descendant : :ancestor)
-    elem.xpath(xpath).each do |e|
-      # this will always merge our prefix on top irrespective of direction
-      prefix = get_prefixes(e, traverse: false, coerce: coerce).merge prefix
-    end
-
-    prefix
-  end
-
-  # Given an X(HT)ML element, return the nearest RDFa _subject_.
-  # Optionally takes +:prefix+ and +:base+ parameters which override
-  # anything found in the document tree.
-  #
-  # @param node [Nokogiri::XML::Element] the node
-  # @param prefixes [Hash] Prefix mapping. Overrides derived values.
-  # @param base [#to_s,URI,RDF::URI] Base URI, overrides as well.
-  # @param coerce [nil, :rdf, :uri] the coercion regime
-  #
-  # @return [URI,RDF::URI,String] the subject
-  #
-  def subject_for node, prefixes: nil, base: nil, coerce: :rdf
-    assert_xml_node node
-    coerce = assert_uri_coercion coerce
-
-    if n = node.at_xpath(XPATH[:literal])
-      return internal_subject_for n,
-        prefixes: prefixes, base: base, coerce: coerce
-    end
-
-    internal_subject_for node, prefixes: prefixes, base: base, coerce: coerce
-  end
-
-  # Return the language in scope for the current (X|HT)ML element.
-  #
-  # @param node [Nokogiri::XML::Element]
-  # @return [nil, String] the RFC3066 language tag
-  #
-  def lang_for node
-    lang = node.lang || node['lang']
-    if lang
-      return if lang.strip.empty?
-      return lang.strip.downcase.tr(?_, ?-)
-    end
-    lang_for node.parent if
-      node.element? and node.parent and node.parent.element?
-  end
-
-  # 
-  def modernize doc
-    doc.xpath(XPATH[:modernize], XPATHNS).each do |e|
-      # gotta instance_exec because `markup` is otherwise unbound
-      instance_exec e, &MODERNIZE[e.name.to_sym]
-    end
-  end
-
-  # Recurse into an X(HT?)ML document, harvesting inline elements that
-  # may contain terminology. Returns an array of arrays of the form
-  # `[subject, text, lang, datatype, alts]`, which can be manipulated
-  # by a block. Note the block also gets the element as its last
-  # argument.
-  #
-  # @param node [Nokogiri::XML::Node] the origin node
-  # @param mapping [Hash] A mapping of namespaces to arrays of tags
-  # @yieldparam text [String] the element's (flattened) text
-  # @yieldparam alt  [String, nil] the element's alternate text
-  #   (currently hard-coded as the `title` attribute)
-  # @yieldparam name [Symbol] the element's local name
-  # @yieldparam node [Nokogiri::XML::Element] the current element
-  # @yieldreturn [Array] a potentially modified array of inputs
-  # @return [Array] an array of arrays
-  #
-  def scan_inlines node, prefixes: nil, base: nil, coerce: :rdf, &block
-    node.xpath(XPATH[:rehydrate], XPATHNS).map do |e|
-      # extract some useful bits from the thing
-      subject = subject_for e, prefixes: prefixes, base: base, coerce: coerce
-      text    = (e.content || '').strip
-      attrs   = %w[href title aria-label content datetime value].map do |a|
-        if e.key? a and !(v = e[a].strip).empty?
-          [a.to_sym, v]
-        end
-      end.compact.to_h
-
-      # nothing to see here, move along
-      next if text.empty? and attrs.empty?
-
-      # conditionally set the language
-      lang = lang_for e
-      attrs[:lang] = lang if lang
-
-      # note we only add the datatype now so that test above works
-      attrs[:datatype] = e[:datatype] if e[:datatype]
-
-      # run the block if there is one
-      if block
-        block.call subject, text, attrs, e
-      else
-        # otherwise 
-        [subject, text, attrs, e.name.to_sym]
-      end
-    end.compact.uniq
-  end
-
-  # Strip all the links surrounding and RDFa attributes off
-  # +dfn+/+abbr+/+span+ tags. Assuming a construct like +<a
-  # rel="some:relation" href="#..." typeof="skos:Concept"><dfn
-  # property="some:property">Term</dfn></a>+ is a link to a glossary
-  # entry, this method returns the term back to an undecorated state
-  # (+<dfn>Term</dfn>+).
-
-  def dehydrate doc
-    doc.xpath(XPATH[:dehydrate], XPATHNS).each do |e|
-      e = e.replace e.elements.first.dup
-      %w[about resource typeof rel rev property datatype].each do |a|
-        e.delete a if e.key? a
-      end
-    end
-  end
-
-  # Scan all the +dfn+/+abbr+/+span+ tags in the document that are not
-  # already wrapped in a link. This method scans the text (or
-  # +@content+) of each element and compares it to the contents of the
-  # graph. If the process locates a subject, it will use that subject
-  # as the basis of a link. if there are zero subjects, or more than
-  # one, then the method executes a block which can be used to pick
-  # (e.g., via user interface) a definite subject or otherwise add one.
-  #
-  # (maybe add +code+/+kbd+/+samp+/+var+/+time+ one day too)
-  #
-  def rehydrate node, graph, cache: {}, &block
-    # collect all the literals
-    graph.each_object do |o|
-      (cache[o.value.strip.downcase] ||= Set.new) << o if o.literal?
-    end
-
-    node.xpath(XPATH[:rehydrate], XPATHNS).each do |e|
-      lang = e.xpath(XPATH[:lang]).to_s.strip.downcase
-      # dt   = e['datatype'] # XXX no datatype rn
-      text = (e['content'] || e.content).strip
-
-      # now we have the literals actually in the graph
-      lit = cache[text.downcase] or next
-      lit = lit.to_a.sort do |a, b|
-        c = 0
-        if lang
-          ac = a.language? && a.language.downcase == lang ? -1 : 0
-          bc = b.language? && b.language.downcase == lang ? -1 : 0
-          c = ac <=> bc
-        end
-        if c == 0
-          d = b.value.length <=> a.value.length # prefer longer strings
-          a <=> b if d == 0 # otherwise lexical sort
-        else
-          c
-        end
-      end
-
-      # candidates
-      cand = {}
-      lit.map { |t| graph.query([nil, nil, t]).to_a }.flatten.each do |x|
-        y = cand[x.subject] ||= {}
-        (y[:stmts] ||= []) << x
-        y[:types]  ||= graph.query([x.subject, RDF.type, nil]).objects.sort
-      end
-
-      # if there's only one candidate, this is basically a noop
-      chosen = cand.keys.first if cand.size == 1
-
-      # call the block to reconcile any gaps or conflicts
-      if block_given? and cand.size != 1
-        # the block is expected to return one of the candidates or
-        # nil. we call the block with the graph so that the block can
-        # manipulate its contents.
-        chosen = block.call cand
-        raise ArgumentError, 'block must return nil or a term' unless
-          chosen.nil? or chosen.is_a? RDF::Term
-      end
-
-      if chosen
-        # we assume this has been retrieved from the graph
-        cc = cand[chosen]
-        unless cc
-          cc = cand[chosen] = {}
-          cc[:stmts] = graph.query([chosen, nil, lit.first]).to_a.sort
-          cc[:types] = graph.query([chosen, RDF.type, nil]).objects.sort
-          # if either of these are empty then the graph was not
-          # appropriately populated
-          raise 'Missing a statement relating #{chosen} to #{text}' if
-            cc[:stmts].empty?
-        end
-
-        # we should actually probably move any prefix/vocab/xmlns
-        # declarations from the inner node to the outer one (although
-        # in practice this will be an unlikely configuration)
-        pfx = get_prefixes e
-
-        # here we have pretty much everything except for the prefixes
-        # and wherever we want to actually link to.
-
-        inner = e.dup
-        spec  = { [inner] => :a, href: chosen.to_s }
-        # we should have types
-        spec[:typeof] = abbreviate cc[:types], prefixes: pfx unless
-          cc[:types].empty?
-
-        markup replace: e, spec: spec
-      end
-    end
-    # return maybe the elements that did/didn't get changed?
-  end
-
-  # XXX MOVE THIS
-
-  private
-
-  CURIE_ATTRS = %w[about typeof rel rev property resource datatype].freeze
-  CURIE_XPATH = ".//*[#{CURIE_ATTRS.map { |a| a.prepend ?@ }.join ?|}]".freeze
-
-  public
-
-  # Returns the set of RDFa terms that are found in the subtree from
-  # the given node on down. Does not 
-
-  def collect_rdfa_terms node, prefixes: {}, vocab: nil
-    out = Set.new
-
-    # curies only
-    node.xpath(CURIE_XPATH).each do |e|
-      # intersect the curie attributes and the ones on the node
-      (e.keys & CURIE_ATTRS).each do |a|
-        curies = e[a].trim.split
-        # okay so that was easy, now what
-
-        # rel rev typeof property 
-      end
-    end
-
-    out
-  end
-
-  ######## RENDERING STUFF ########
-
-  # Given a structure of the form +{ predicate => [objects] }+,
-  # rearrange the structure into one more amenable to rendering
-  # RDFa. Returns a hash of the form +{ resources: { r1 => Set[p1, pn]
-  # }, literals: { l1 => Set[p2, pm] }, types: Set[t1, tn], datatypes:
-  # Set[d1, dn] }+. This inverted structure can then be conveniently
-  # traversed to generate the RDFa. An optional block lets us examine
-  # the predicate-object pairs as they go by.
-  #
-  # @param struct [Hash] The struct of the designated form
-  # @yield [p, o] An optional block is given the predicate-object pair
-  # @return [Hash] The inverted structure, as described.
-  #
-  def prepare_collation struct, &block
-    resources = {}
-    literals  = {}
-    datatypes = Set.new
-    types     = Set.new
-
-    struct.each do |p, v|
-      v.each do |o|
-        block.call p, o if block
-
-        if o.literal?
-          literals[o] ||= Set.new
-          literals[o].add p
-          # collect the datatype
-          datatypes.add o.datatype if o.has_datatype?
-        else
-          if  p == RDF::RDFV.type
-            # separate the type
-            types.add o
-          else
-            # collect the resource
-            resources[o] ||= Set.new
-            resources[o].add p
-          end
-        end
-      end
-    end
-
-    { resources: resources, literals: literals,
-      datatypes: datatypes, types: types }
-  end
-
-  # Given a hash of prefixes and an array of nodes, obtain the the
-  # subset of prefixes that abbreviate the nodes. Scans RDF URIs as
-  # well as RDF::Literal datatypes.
-  #
-  # @param prefixes [#to_h] The prefixes, of the form +{ k: "v" }+
-  # @param nodes [Array<RDF::Term>] The nodes to supply
-  # @return [Hash] The prefix subset
-  def prefix_subset prefixes, nodes
-    prefixes = sanitize_prefixes prefixes, true
-
-    raise 'nodes must be arrayable' unless nodes.respond_to? :to_a
-
-    # sniff out all the URIs and datatypes
-    resources = smush_struct nodes, uris: true
-
-    # now we abbreviate all the resources
-    pfx = abbreviate(resources.to_a,
-      prefixes: prefixes, noop: false, sort: false).uniq.compact.map do |p|
-      p.split(?:).first.to_sym
-    end.uniq.to_set
-
-    # now we return the subset 
-    prefixes.select { |k, _| pfx.include? k.to_sym }
-  end
-
-  # turns any data structure into a set of nodes
-  def smush_struct struct, uris: false
-    out = Set.new
-
-    if struct.is_a? RDF::Term
-      if uris
-        case
-        when struct.literal?
-          out << struct.datatype if struct.datatype?
-        when struct.uri? then out << struct
-        end
-      else
-        out << struct
-      end
-    elsif struct.respond_to? :to_a
-      out |= struct.to_a.map do |s|
-        smush_struct(s, uris: uris).to_a
-      end.flatten.to_set
-    end
-
-    out
-  end
-
-  def invert_struct struct
-    nodes = {}
-
-    struct.each do |p, v|
-      v.each do |o|
-        nodes[o] ||= Set.new
-        nodes[o] << p
-      end
-    end
-
-    nodes
-  end
-
-  def title_tag predicates, content,
-      prefixes: {}, vocab: nil, lang: nil, xhtml: true
-
-    # begin with the tag
-    tag = { '#title' => content.to_s,
-      property: abbreviate(predicates, prefixes: prefixes, vocab: vocab) }
-
-    # we set the language if it exists and is different from the
-    # body OR if it is xsd:string we set it to the empty string
-    lang = (content.language? && content.language != lang ?
-      content.language : nil) || (content.datatype == RDF::XSD.string &&
-      lang ? '' : nil)
-    if lang
-      tag['xml:lang'] = lang if xhtml
-      tag[:lang] = lang
-    end
-    if content.datatype? && content.datatype != RDF::XSD.string
-      tag[:datatype] = abbreviate(content.datatype,
-        prefixes: prefixes, vocab: vocab)
-    end
-
-    tag
-  end
-
-  # Generate a tag in the XML::Mixup spec format that contains a
-  # single literal. Defaults to `:span`.
-  #
-  # @param value [RDF::Term] the term to be represented
-  # @param name  [Symbol, String] the element name
-  # @param property [RDF::URI, Array] the value of the `property=` attribute
-  # @param text [String] literal text (puts value in `content=`)
-  # @param prefixes [Hash] prefixes we should know about for making CURIEs
-  #
-  # @return [Hash] the element spec
-  #
-  def literal_tag value, name: :span, property: nil, text: nil,
-      prefixes: {}, vocab: nil
-    # literal text content if different from the value
-    content = if value.literal? and text and text != value.value
-                value.value
-              end
-
-    out = { [text || value.value] => name }
-    out[:content]  = content if content
-    out[:property] =
-      abbreviate(property, prefixes: prefixes, vocab: vocab) if property
-
-    # almost certain this is true, but not completely
-    if value.literal?
-      out['xml:lang'] = value.language if value.language?
-      out[:datatype]  =
-        abbreviate(value.datatype, prefixes: prefixes, vocab: vocab) if
-        value.datatype?
-    end
-
-    # note you can do surgery to this otherwise
-    out
-  end
-
-  # Generate a tag in the XML::Mixup spec format that contains a
-  # single text link. Defaults to `:a`. Provides the means to include
-  # a label relation.
-  #
-  # @param target [RDF::URI]
-  #
-  # @return [Hash] the element spec
-  #
-  def link_tag target, rel: nil, rev: nil, href: nil, about: nil, typeof: nil,
-      label: nil, property: nil, name: :a, placeholder: nil, base: nil,
-      prefixes: nil, vocab: nil
-
-    # * target is href= by default
-    # * if we supply an href=, target becomes resource=
-    if href
-      resource = target
-    else
-      href = target
-    end
-
-    # make a relative uri but only if we have a base, otherwise don't bother
-    if base
-      href = href.is_a?(URI) ? href : URI(uri_pp href.to_s)
-      base = base.is_a?(URI) ? base : URI(uri_pp base.to_s)
-      href = base.route_to(href)
-    end
-
-    # construct the label tag/relation
-    ltag = if property and label.is_a? RDF::Literal
-             literal_tag label, property: property,
-               prefixes: prefixes, vocab: vocab
-            else
-              [label.to_s]
-            end
-
-    # make the element with the bits we know for sure
-    out = { ltag => name, href: href }
-
-    # make the attributes
-    { rel: rel, rev: rev, about: about,
-     typeof: typeof, resource: resource }.each do |attr, term|
-      out[attr] = abbreviate term, prefixes: prefixes, vocab: vocab if term
-    end
-
-    out
-  end
-
-  # Generate an (X)HTML+RDFa list from what is assumed to be a bnode
-  #
-  # @param repo  [RDF::Repository]
-  # @param list  [RDF::Term]
-  # @param base  [RDF::URI, URI]
-  # @param langs [#to_a, String] 
-  # @param rel   [RDF::Term, #to_a]
-  # @param rev   [RDF::Term, #to_a]
-  # @return [Hash]
-  #
-  def generate_list repo, list, base: nil, langs: [],
-      rel: nil, rev: nil, prefixes: {}, ncache: Set.new, ordered: true
-    list = RDF::List.new(subject: list) unless list.is_a? RDF::List
-
-    ol = { inlist: '' }
-    if rel
-      # the presence of rel= or rev= mean the subject has to go in
-      # resource= instead of about=
-      ol[:rel]      = abbreviate rel, prefixes: prefixes
-      ol[:rev]      = abbreviate rev, prefixes: prefixes if rev
-      ol[:resource] = abbreviate list.subject, prefixes: prefixes
-    elsif rev
-      ol[:rev]      = abbreviate rev, prefixes: prefixes
-      ol[:resource] = abbreviate list.subject, prefixes: prefixes
-    else
-      ol[:about] = abbreviate list.subject, prefixes: prefixes
-    end
-
-    strings = []
-
-    li = list.to_a.map do |item|
-      case item
-      when RDF::Literal
-        strings << item.value.strip
-        literal_tag item, name: :li, prefixes: prefixes
-      when RDF::Resource
-        ts = struct_for repo, item
-        tt = asserted_types repo, item, struct: ts
-        labp, labo = label_for repo, item, candidates: ts, type: tt
-        # XXX labp might actually be more than one predicate, never
-        # thought of that
-
-        # get everything into the cache
-        ncache |= smush_struct ts
-        ncache |= tt.to_set
-        ncache << labp
-        ncache << labo
-
-        # append to strings
-        strings << (labo || item).value.strip
-
-        href = canonical_uri(repo, item, base: base) || item
-        tag = link_tag href, base: base, prefixes: prefixes,
-          property: labp, label: labo, typeof: tt
-        { '#li' => tag }
-      when RDF::Node
-        frag, fstr = generate_fragment repo, item, base: base, ncache: ncache,
-          prefixes: prefixes, name: :li, langs: langs, wrap_list: true
-        # append all the strings in the fragment
-        strings << fstr
-        frag
-      end
-    end
-
-    # now finish off with the tag name and don't forget the meta
-    [ol.merge({ "##{ordered ? ?o : ?u}l" => li }), strings.join(' ').strip]
-  end
-
-  # Generate an (X)HTML fragment in XML::Mixup spec format. The
-  # fragment takes the form of a root node which is intended to
-  # represent the subject. The presence of `rel=` or `rev=` attributes
-  # will cause the subject to show up in `resource=` rather than
-  # `about=`. Adjacent resources are represented as `<a>` elements
-  # which get their asserted types and default (long) labels resolved,
-  # and these are collated with the adjacent literals to produce a
-  # list which is sorted according to configured criteria. Predicates
-  # are rolled up into `rel=`, `rev=`, and `property=` attributes.
-  # `rdf:XMLLiteral` terms are parsed and interwoven into the
-  # markup. Blank nodes are collected at the bottom of the list as
-  # (potentially recursively) embedded subtrees, sorted (for now) by
-  # node ID, unless there is a cycle, in which case the cycle is
-  # broken.
-  #
-  # Note: Collating properties might actually turn out to be dumb, and
-  # instead what I should be doing is grouping by property (and an
-  # intermediate sort by property label), but that will result in
-  # redundancies in the meat of the markup. The goal with this
-  # generator is really just to get the data onto the page where it
-  # can be picked up and manipulated by some downstream processor. Any
-  # more sophisticated markup generation on this side is going to have
-  # to be controlled by something like Loupe.
-  #
-  # ```
-  # <name about="#subject" typeof="my:Type">
-  #   <member rel="some:resource other:predicate">
-  #     <a href="/wherever" typeof="another:Type">
-  #       <span property="my:label" xml:lang="en">A link</span>
-  #     </a>
-  #   </member>
-  #   <member property="some:literal" datatype="a:dt">A literal</member>
-  #   <member rel="another:relation" resource="_:blank">
-  #     <member property="lol:embedded">this recurses..</member>
-  #   </member>
-  #   <ol rel="some:list" resource="_:lol" inlist="">
-  #     <li datatype="list:literal">foo</li>
-  #     <li>...(fragment recurses)</li>
-  #   </ol>
-  # </name>
-  # ```
-  #
-  # @param repo [RDF::Repository]
-  # @param subject [RDF::Resource, RDF::Node]
-  # @param struct [Hash, nil]
-  # @param base [RDF::URI, URI]
-  # @param langs [Hash, Array, String] a representation of `Accept-Language`
-  # @param rel [RDF::Resource, Array, nil]
-  # @param rev [RDF::Resource, Array, nil]
-  # @param prefixes [Hash]
-  # @param tag [Symbol]
-  # @param ptag [Symbol] the html tag
-  # @param otag [Symbol]
-  # @param pskip [#to_set] a set of _edges_ (not nodes) to skip
-  # @param oskip [#to_set] a list of _nodes_ (not edges) to skip
-  # @param wrap_list [false, true] whether to wrap a list with an element
-  # @return [Array] pair containing the markup spec and the string value
-  #
-  def generate_fragment repo, subject, struct: nil, base: nil, langs: [],
-      rel: nil, rev: nil, prefixes: {}, ncache: Set.new,
-      tag: :div, ptag: :div, otag: :div,
-      pskip: [], oskip: [], wrap_list: false
-
-    # we need to collate the strings
-    strings = []
-
-    ncache << subject if ncache
-
-    # determine if subject is a list and return early
-    if repo.query([subject, RDF.first, nil]).first
-      if wrap_list
-        out, lstr = generate_list repo, subject, base: base, ncache: ncache,
-          langs: langs, prefixes: prefixes
-        out = { "##{name}" => out }
-
-        # append list strings to meta
-        strings << lstr
-
-        # any rel or rev will be part of this element then
-        out[:rel] = abbreviate rel, prefixes: prefixes if rel
-        out[:rev] = abbreviate rel, prefixes: prefixes if rev
-
-        return [out, strings.join(' ').strip]
-      else
-        # otherwise just pass it along
-        out, lstr = generate_list repo, subject, base: base, ncache: ncache,
-          langs: langs, rel: rel, rev: rev, prefixes: prefixes
-        strings << lstr
-
-        return [out, strings.join(' ').strip]
-      end
-    end
-
-    # okay now we get to the actual thing
-    struct ||= struct_for repo, subject, base: base
-
-    ncache |= smush_struct struct
-
-    # what we're probably gonna want to do then is get all the labels
-    # for all the URI references as well as the string values of any
-    # embedded fragments; literals are going to be their own labels
-
-    pscore = struct.map { |p, os| [p, os.count] }.to_h
-    nodes  = invert_struct(struct).map do |o, ps|
-      next if oskip.include?(o) or !(pskip.to_set & ps).empty?
-
-      pmax = ps.map { |x| pscore[ps] }.max
-      m = t = nil
-      case o
-      when RDF::Literal
-        m = literal_tag o, name: otag, prefixes: prefixes, property: ps
-        t = o.value.strip
-      when RDF::Resource
-        ts = struct_for repo, o
-        tt = asserted_types repo, o, struct: ts
-
-        labp, labo = label_for repo, o, candidates: ts, type: tt
-
-        href = canonical_uri(repo, o, base: base) || o
-
-        m = { "##{otag}" => link_tag(href, base: base, prefixes: prefixes,
-          property: labp, label: labo, typeof: tt, rel: ps) }
-
-        t = (labo || o).value.strip
-
-      when RDF::Node
-        m, t = generate_fragment repo, o, base: base, tag: otag, rel: ps
-      end
-      [o, pmax, t, m]
-    end.compact.sort do |a, b|
-      ao, ap, at, _ = a
-      bo, bp, bt, _ = b
-      c = bp <=> ap
-      c = at.downcase <=> bt.downcase if c == 0
-      c = at <=> bt if c == 0
-      c = ao <=> bo if c == 0
-      c
-    end.map do |o, _, t, m|
-      strings << t
-      [o, m]
-    end.to_h
-
-    out = { "##{tag}" => nodes.values }
-    out[:typeof] = abbreviate(
-      struct[RDF.type], prefixes: prefixes) if struct[RDF.type]
-    out[:rel] = abbreviate(rel, prefixes: prefixes) if rel
-    out[:rev] = abbreviate(rev, prefixes: prefixes) if rev
-
-    # we actually want to return some metadata along with this, in
-    # particular the fragment's string value (ie the concatenation of
-    # all the text nodes)
-
-    [out, strings.join(' ').strip]
-  end
-
-  # Generate a rudimentary (X)HTML document based on a subject node.
-  #
-  # Properties with `owl:inverseOf` relations are resolved and flipped
-  # around, as are instances of `owl:SymmetricProperty`.  Reverse
-  # relations that can't be resolved this way are put in `<link>`
-  # elements in the `<head>` (with the `title=` attribute set to the
-  # short label for handy downstream rendering). In the case that the
-  # reverse adjacent is a blank node, an effort is made to resolve the
-  # nearest non-blank resources and place their addresses in `href=`
-  # while the blank node goes into `resource=`. An attempt is also
-  # made to determine the `<title>` (using #label_for). What remains
-  # is passed to #generate_fragment.
-  #
-  # @return [Nokogiri::XML::Document] the document
-  #
-  def generate_doc repo, subject, base: nil, langs: [], prefixes: {}, vocab: nil
-    # we will need to cache nodes and properties 
-    ncache = Set.new
-    pcache = Set.new
-
-    # compute the struct
-    struct = struct_for repo, subject, base: base, inverses: true
-
-
-    # get the content of the title
-    labp, labo = label_for repo, subject, candidates: struct
-
-    ncache |= smush_struct struct
-    ncache << labp
-    ncache << labo
-
-    # initialize the skips
-    pskip = [RDF.type, labp].flatten
-    oskip = [labo.dup]
-
-    # generate what should be the request-uri
-    uri = canonical_uri repo, subject, base: base
-
-    # otherwise the body is just a special kind of fragment
-    body, _ = generate_fragment repo, subject, struct: struct, base: uri,
-      prefixes: prefixes, langs: langs, ncache: ncache,
-      tag: :body, ptag: nil, otag: :p, pskip: pskip, oskip: oskip
-
-    warn ncache.inspect
-
-    pfx = prefix_subset prefixes, ncache
-
-    # generate the title
-    title = title_tag labp, labo, prefixes: prefixes if labo
-
-    xhtml_stub(base: uri, prefix: pfx, vocab: vocab,
-      title: title, body: body).document
-  end
-
-  ######## MISC STUFF ########
-
-  # Obtain everything that is an owl:equivalentClass or
-  # rdfs:subClassOf the given type.
-  #
-  # @param rdftype [RDF::Term]
-  #
-  # @return [Array]
-
-  def all_related rdftype
-    t = RDF::Vocabulary.find_term(rdftype) or raise "No type #{rdftype.to_s}"
-    q = [t] # queue
-    c = {}  # cache
-
-    while term = q.shift
-      # add term to cache
-      c[term] = term
-
-      # keep this from tripping up
-      next unless term.uri? and term.respond_to? :class?
-
-      # entail equivalent classes
-      term.entail(:equivalentClass).each do |ec|
-        # add equivalent classes to queue (if not already cached)
-        q.push ec unless c[ec]
-        c[ec] = ec unless ec == term
-      end
-
-      # entail subclasses
-      term.subClass.each do |sc|
-        # add subclasses to queue (if not already cached)
-        q.push sc unless c[sc]
-        c[sc] = sc unless sc == term
-      end
-    end
-
-    # smush the result 
-    c.keys
-  end
-
-  # duplicate instance methods as module methods
-  extend self
-=======
->>>>>>> 07abcd92
 end